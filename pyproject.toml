--- conflicted
+++ resolved
@@ -25,11 +25,7 @@
 vcs = "git"
 
 [tool.poetry.dependencies]
-<<<<<<< HEAD
-python = ">=3.8"
-=======
 python = ">=3.9"
->>>>>>> 12384a78
 jsonschema = ">=3.2"
 xdg = ">=1.0.0"
 borb = "~2.1.25"
