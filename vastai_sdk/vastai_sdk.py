import importlib
import types
import argparse
from typing import Optional, Any
import io
import contextlib
import requests
import inspect
import re
import os
import sys
import logging
from pyparsing import Word, alphas, alphanums, oneOf, Optional, Group, ZeroOrMore, quotedString, delimitedList, Suppress

from .vastai_base import VastAIBase
from .vast import parser, APIKEY_FILE
from . import vast as _vast
from textwrap import dedent

logging.basicConfig(level=os.getenv('LOGLEVEL') or logging.INFO)
logger = logging.getLogger()


_regions = {
  'AF': ('DZ,AO,BJ,BW,BF,BI,CM,CV,CF,TD,KM,CD,CG,DJ,EG,GQ,ER,ET,GA,GM,GH,GN,'
         'GW,KE,LS,LR,LY,MW,MA,ML,MR,MU,MZ,NA,NE,NG,RW,SH,ST,SN,SC,SL,SO,ZA,'
         'SS,SD,SZ,TZ,TG,TN,UG,YE,ZM,ZW'),  # Africa
  'AS': ('AE,AM,AR,AU,AZ,BD,BH,BN,BT,MM,KH,KW,KP,IN,ID,IR,IQ,IL,JP,JO,KZ,LV,'
         'LI,MY,MV,MN,NP,KR,PK,PH,QA,SA,SG,LK,SY,TW,TJ,TH,TR,TM,VN,YE,HK,'
         'CN,OM'),  # Asia
  'EU': ('AL,AD,AT,BY,BE,BA,BG,HR,CY,CZ,DK,EE,'
         'FI,FR,GE,DE,GR,HU,IS,IT,KZ,LV,LI,LT,'
         'LU,MT,MD,MC,ME,NL,NO,PL,PT,RO,RU,RS,'
         'SK,SI,ES,SE,CH,UA,GB,VA,MK'),  # Europe
  'LC': ('AG,AR,BS,BB,BZ,BO,BR,CL,CO,CR,CU,DO,EC,SV,GY,HT,HN,JM,MX,NI,PA,PY,'
         'PE,PR,RD,SUR,TT,UR,VZ'),  # Latin America and the Caribbean
  'NA': 'CA,US',  # Northern America
  'OC': ('AU,FJ,GU,KI,MH,FM,NR,NZ,PG,PW,SL,TO,TV,VU'),  # Oceania
}

def reverse_mapping(regions):
    reversed_mapping = {}
    for region, countries in regions.items():
        for country in countries.split(','):
            reversed_mapping[country] = region
    return reversed_mapping

_regions_rev = reverse_mapping(_regions)

def queryParser(kwargs, instance):
  # georegion uses the region modifiers as top level
  # descriptors
  #
  # chunked reduces values communicated to more usable chunks
  state = {'georegion': False, 'chunked': False }

  if kwargs.get('query') is not None: 
    qstr = kwargs['query']

    key = Word(alphas + "_-")
    operator = oneOf("= in != > < >= <=")
    single_value = Word(alphanums + "_") | quotedString
    array_value = (
        Suppress("[") + delimitedList(quotedString) + Suppress("]")
    ).setParseAction(lambda t: f"[{','.join(t)}]")
    value = single_value | array_value 
    expr = Group(key + operator + value)
    query = ZeroOrMore(expr)
    parsed = query.parseString(qstr)

    toPass = []

    for key in state.keys():
      state[key] = any([key, '=', 'true'] == list(expr) for expr in parsed)

    for expr in parsed:
      if expr[0] in state.keys():
        continue

      elif expr[0] == 'geolocation' and state['georegion']:
        region = _regions.get(expr[2].strip('"'))
        expr = ['geolocation', 'in', f'[{region}]']

      toPass.append(' '.join(expr))

    kwargs['query'] = ' '.join(toPass)

  return (state, kwargs)

def queryFormatter(state, obj, instance):
  # This algo is explicitly designed for skypilot to add 
  # depth to our catalog offerings
  cutoff = {
    'cpu_ram': 64 * 1024,
    'cpu_cores': 32
  }

  upper = lambda amount: amount & (0xffff << max(amount.bit_length() - 1,1))

  filtered = []
  for res in obj:
    res['datacenter'] = (res['hosting_type'] == 1)
    if state['georegion'] and res['geolocation'] is not None:
      country = res['geolocation'][-2:]
      res['geolocation'] += f', {_regions_rev[country]}'

    if state['chunked']:
      good = True

      for k,v in cutoff.items():
        if res[k] < cutoff[k]:
          good = False
        else:
          res[k] = cutoff[k]

      if not good:
        continue

      #res['cpu_ram'] = upper(res['cpu_ram'])
      #res['cpu_cores'] = max(res['cpu_cores'] & 0xffff8, 4)
      res['gpu_ram'] = res['gpu_ram'] & 0xffffffffff0
      res['disk_space'] = int(res['disk_space']) & 0xffffffffffc0

    filtered.append(res)

  return filtered

def lastOutput(state, obj, instance):
    return instance.last_output
  
_hooks = {
    'search__offers': [queryParser, queryFormatter],
    'logs': [None, lastOutput]
}

class VastAI(VastAIBase):
    """VastAI SDK class that dynamically imports functions from vast.py and binds them as instance methods."""

    def __init__(
        self,
        api_key=None,
        server_url="https://console.vast.ai",
        retry=3,
        raw=True,
        explain=False,
        quiet=False,
        curl=False
    ):
        if not api_key:
            if os.path.exists(APIKEY_FILE):
                with open(APIKEY_FILE, "r") as reader:
                    api_key = reader.read().strip()
                    self._creds = "FILE"
            else:
                self._creds = "NONE"
        else:
            self._creds = "CODE"

        self._KEYPATH = APIKEY_FILE
        self.api_key = api_key
        self.api_key_access = api_key
        self.server_url = server_url
        self.retry = retry
        self.raw = raw
        self.explain = explain
        self.quiet = quiet
        self.curl = curl
        self.imported_methods = {}
        self.last_output = None
        self.import_cli_functions()

    @property
    def creds_source(self):
        return self._creds

    def generate_signature_from_argparse(self, parser):
        parameters = [inspect.Parameter("self", inspect.Parameter.POSITIONAL_OR_KEYWORD)]
        isFirst = True
        docstring = ''
        
        for action in sorted(parser._actions,  key=lambda action: len(action.option_strings) > 0):
            if action.dest == 'help':  
                continue
            if "Alias" in action.help:
                continue
            
            # Determine parameter kind
            kind = inspect.Parameter.POSITIONAL_OR_KEYWORD
            if action.option_strings:
                kind = inspect.Parameter.KEYWORD_ONLY
            
            # Determine default and annotation
            default = action.default if action.default != argparse.SUPPRESS else None
            annotation = action.type if action.type else Any

            # Create the parameter
            param = inspect.Parameter(
                action.dest,
                kind=kind,
                default=default,
                annotation=annotation
            )
            parameters.append(param)

            if isFirst:
                docstring = 'Args:\n'
                isFirst = False

            param_type = annotation.__name__ if hasattr(annotation, "__name__") else "Any"
            help_text = f"{action.help or 'No description'}"
            docstring += f"\t{action.dest} ({param_type}): {help_text}\n"
            if default is not None:
                docstring += f"\t\tDefault is {default}.\n"

        # Return a custom Signature object
        sig = inspect.Signature(parameters)
        return sig, docstring

    def import_cli_functions(self):
        """Dynamically import functions from vast.py and bind them as instance methods."""

        if hasattr(parser, "subparsers_") and parser.subparsers_:
            for name, subparser in parser.subparsers_.choices.items():
                if name == "help":
                    continue
                if hasattr(subparser, "default") and callable(subparser.default):
                    func = subparser.default
                elif hasattr(subparser, "_defaults") and "func" in subparser._defaults:
                    func = subparser._defaults["func"]
                else:
                    print(
                        f"Command {subparser.prog} does not have an associated function."
                    )
                    continue

                func_name = func.__name__.replace("__", "_")
                wrapped_func = self.create_wrapper(func, func_name)
                setattr(self, func_name, types.MethodType(wrapped_func, self))
                arg_details = {}
                if hasattr(subparser, "_actions"):
                    for action in subparser._actions:
                        if action.dest != "help" and hasattr(action, "option_strings"):
                            arg_details[action.dest] = {
                                "option_strings": action.option_strings,
                                "help": action.help,
                                "default": action.default,
                                "type": str(action.type) if action.type else None,
                                "required": action.default is None and action.required,
                                "choices": getattr(
                                    action, "choices", None
                                ),  # Capture choices
                            }

                #globals()[func_name] = arg_details
                self.imported_methods[func_name] = arg_details
        else:
            print("No subparsers have been configured.")

    def create_wrapper(self, func, method_name):
        """Create a wrapper to check required arguments, convert keyword arguments, and capture output."""

        def wrapper(self, **kwargs):
            arg_details = self.imported_methods.get(method_name, {})
            for arg, details in arg_details.items():
                if details["required"] and arg not in kwargs:
                    raise ValueError(f"Missing required argument: {arg}")
                if (
                    arg in kwargs
                    and details.get("choices") is not None
                    and kwargs[arg] not in details["choices"]
                ):
                    raise ValueError(
                        f"Invalid choice for {arg}: {kwargs[arg]}. Valid options are {details['choices']}"
                    )
                kwargs.setdefault(arg, details["default"])

            kwargs.setdefault("api_key", self.api_key)
            kwargs.setdefault("url", self.server_url)
            kwargs.setdefault("retry", self.retry)
            kwargs.setdefault("raw", self.raw)
            kwargs.setdefault("explain", self.explain)
            kwargs.setdefault("quiet", self.quiet)
            kwargs.setdefault("curl", self.curl)

            # if we specified hooks we get that now
            state = None
            if func.__name__ in _hooks and _hooks[func.__name__][0] is not None:
              state, kwargs = _hooks[func.__name__][0](kwargs, self)

            args = argparse.Namespace(**kwargs)
            _vast.ARGS = args

            if logger.isEnabledFor(logging.DEBUG):
               kwargs_repr = {key: repr(value) for key, value in kwargs.items()}
               logging.debug(f"Calling {func.__name__} with arguments: kwargs={kwargs_repr}")
            else:
                out_b = io.StringIO()
                out_o = sys.stdout
                sys.stdout = out_b

            res = func(args) 

<<<<<<< HEAD
            if func.__name__ in _hooks:
              res = _hooks[func.__name__][1](state, res)

            if not logger.isEnabledFor(logging.DEBUG):
                sys.stdout = out_o
                self.last_output = out_b.getvalue()
                out_b.close()
=======
            sys.stdout = out_o
            self.last_output = out_b.getvalue()
            out_b.close()
>>>>>>> 1c71721e

            if func.__name__ in _hooks:
              res = _hooks[func.__name__][1](state, res, self)

            if hasattr(res, 'json'):
               logging.debug(f" └-> {res.json()}")
               return res.json()

            logging.debug(f" └-> {res}")

            return res

        func_name = func.__name__.replace("__", "_")
        wrapper.__name__ = func_name

        wrapper.__doc__ = ''
        hasDoc = False
        # We don't want to be redundant so we look for help in various places and 
        # if it's not empty after we parse through it then we use it as our
        # canonical help. So we go in this order:
        #
        #   func.__doc__
        #   sig.epilog
        #   sig.help
        #

        if func.__doc__:
            doc = dedent(re.sub(r'\s(:param|@).*', '', func.__doc__, flags=re.DOTALL)).strip()
            if doc:
               hasDoc = True
               wrapper.__doc__ += f"{doc}\n\n"

        sig = getattr(func, "mysignature", None)
        sig_help = getattr(func, "mysignature_help", None)
        if sig:
            wrapper.__signature__, docappend = self.generate_signature_from_argparse(sig)
            epi = None

            if sig.epilog:
                epi = re.sub('Example.?:.*', '', sig.epilog, flags=re.DOTALL|re.M).strip()
                wrapper.__doc__ += epi

            if not (epi or hasDoc) and sig_help:
                wrapper.__doc__ += sig_help
            
            wrapper.__doc__ = '\n\n'.join([ wrapper.__doc__.rstrip(), docappend ])
        return wrapper

    def credentials_on_disk(self):
        """
        nop is the classic "no operation". This is just used to make sure the
        libraries don't crash and a key file exists
        """
        pass

    def __getattr__(self, name):
        if name in self.imported_methods:
            return getattr(self, name)
        raise AttributeError(f"{type(self).__name__} has no attribute {name}")
<|MERGE_RESOLUTION|>--- conflicted
+++ resolved
@@ -291,8 +291,8 @@
             _vast.ARGS = args
 
             if logger.isEnabledFor(logging.DEBUG):
-               kwargs_repr = {key: repr(value) for key, value in kwargs.items()}
-               logging.debug(f"Calling {func.__name__} with arguments: kwargs={kwargs_repr}")
+                kwargs_repr = {key: repr(value) for key, value in kwargs.items()}
+                logging.debug(f"Calling {func.__name__} with arguments: kwargs={kwargs_repr}")
             else:
                 out_b = io.StringIO()
                 out_o = sys.stdout
@@ -300,19 +300,10 @@
 
             res = func(args) 
 
-<<<<<<< HEAD
-            if func.__name__ in _hooks:
-              res = _hooks[func.__name__][1](state, res)
-
             if not logger.isEnabledFor(logging.DEBUG):
                 sys.stdout = out_o
                 self.last_output = out_b.getvalue()
                 out_b.close()
-=======
-            sys.stdout = out_o
-            self.last_output = out_b.getvalue()
-            out_b.close()
->>>>>>> 1c71721e
 
             if func.__name__ in _hooks:
               res = _hooks[func.__name__][1](state, res, self)
