--- conflicted
+++ resolved
@@ -72,13 +72,8 @@
                     endpoint = await client.get_endpoint(name=endpoint_name)
                     response = await endpoint.request(f"/remote/{func_name}", payload)
                     time_elapsed = time.time() - snapshot_time
-                    print(f"Time elapsed: {time_elapsed} seconds")
-<<<<<<< HEAD
-                    print(response)
+                    print(f"Time elapsed: {time_elapsed} seconds"))
                     return deserialize(response["response"]["result"],func_mod)
-=======
-                    return deserialize(response["response"],func_mod,func_globals)
->>>>>>> b9e8e7e5
 
             return async_wrapper
         elif get_mode() == "serve":
