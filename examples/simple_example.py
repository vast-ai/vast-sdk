import asyncio
from vastai_sdk import ServerlessClient
import os

API_KEY = os.environ.get("VAST_API_KEY")

async def main():
<<<<<<< HEAD
    client = Serverless(API_KEY, debug=True, instance="local")
    endpoint = await client.get_endpoint(name="test")
=======
    client = ServerlessClient(API_KEY, debug=True)
    endpoint = await client.get_endpoint(name="my_endpoint")
>>>>>>> 7d8359b6

    payload = {
        "input" : {
            "model": "Qwen/Qwen3-8B",
            "prompt" : "Who are you?",
            "max_tokens" : 100,
            "temperature" : 0.7
        }
    }
    
    response = await endpoint.request("/v1/completions", payload)
    print(response)#["choices"][0]["text"])
    await client.close()

if __name__ == "__main__":
    asyncio.run(main())<|MERGE_RESOLUTION|>--- conflicted
+++ resolved
@@ -1,17 +1,12 @@
 import asyncio
-from vastai_sdk import ServerlessClient
+from vastai_sdk import Serverless
 import os
 
 API_KEY = os.environ.get("VAST_API_KEY")
 
 async def main():
-<<<<<<< HEAD
-    client = Serverless(API_KEY, debug=True, instance="local")
-    endpoint = await client.get_endpoint(name="test")
-=======
-    client = ServerlessClient(API_KEY, debug=True)
-    endpoint = await client.get_endpoint(name="my_endpoint")
->>>>>>> 7d8359b6
+    client = Serverless(API_KEY)
+    endpoint = await client.get_endpoint(name="my-endpoint")
 
     payload = {
         "input" : {
@@ -23,7 +18,7 @@
     }
     
     response = await endpoint.request("/v1/completions", payload)
-    print(response)#["choices"][0]["text"])
+    print(response["choices"][0]["text"])
     await client.close()
 
 if __name__ == "__main__":
